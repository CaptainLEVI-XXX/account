--- conflicted
+++ resolved
@@ -125,20 +125,6 @@
         bytes paymentSignature;
     }
 
-    /// @dev A struct for returning the gas required and the error from a simulation.
-    struct SimulationResult {
-        /// @dev Recommended amount of gas to pass into execute
-        uint256 gExecute;
-        /// @dev Recommendation for `gasCombined`
-        uint256 gCombined;
-        /// @dev Amount of gas that has been eaten
-        uint256 gUsed;
-        /// @dev `err` is the error selector from the simulation.
-        ///   If the `err` is non-zero, it means that the simulation with `gExecute`
-        ///   has not resulted in a success execution.
-        bytes4 err;
-    }
-
     ////////////////////////////////////////////////////////////////////////
     // Errors
     ////////////////////////////////////////////////////////////////////////
@@ -160,6 +146,10 @@
 
     /// @dev The order has already been filled.
     error OrderAlreadyFilled();
+
+    /// @dev For returning the gas required and the error from a simulation.
+    /// For the meaning of the returned variables, see `simulateExecute`.
+    error SimulationResult(uint256 gExecute, uint256 gCombined, uint256 gUsed, bytes4 err);
 
     /// @dev The simulate execute run has failed. Try passing in more gas to the simulation.
     error SimulateExecuteFailed();
@@ -221,13 +211,6 @@
     /// @dev The amount of expected gas for refunds.
     /// Should be enough for a cold zero to non-zero SSTORE + a warm SSTORE + a few SLOADs.
     uint256 internal constant _REFUND_GAS = 50000;
-
-    /// @dev If this storage slot's value is non-zero, the `simulateExecute` function will not revert,
-    /// but instead run a final simulation to let `eth_simulateV1` get all logs.
-    /// And then finally return with the estimated gas values.
-    /// `keccak256("_SIMULATE_EXECUTE_NO_REVERT_SLOT")`.
-    bytes32 internal constant _SIMULATE_EXECUTE_NO_REVERT_SLOT =
-        0x1a0d35690cb22144d61308ea6e5690d6e6104380dd63369074d15bf8058de0a8;
 
     ////////////////////////////////////////////////////////////////////////
     // Storage
@@ -324,36 +307,18 @@
     ///     `abi.encodePacked(bytes(innerSignature), bytes32(keyHash), bool(prehash))`.
     ///     The `keyHash` is required for triggering to validation and GuardedExecutor
     ///     code paths for that particular `keyHash`.
-<<<<<<< HEAD
     /// - For most accurate metering:
     ///   - UserOp should have a payment amount greater than 0.
-    ///   - the signatures should be actual signatures, 
+    ///   - The signatures should be actual signatures,
     ///     but signed by a different private key of the same key type.
     ///     For simulations, we want to avoid early returns for trivially invalid signatures.
-=======
-    ///   For most accurate metering, the signatures should be actual signatures,
-    ///   but signed by a different private key of the same key type.
-    ///   For simulations, we want to avoid early returns for trivially invalid signatures.
->>>>>>> 5b561b99
     function simulateExecute(bytes calldata encodedUserOp)
         public
         payable
         virtual
-<<<<<<< HEAD
-        returns (SimulationResult memory result)
-    {
-        // Ensures we can only call this function with state overrides or vm.cheat
-        assert(msg.sender.balance == type(uint256).max);
-
-        uint256 gExecute = gasleft();
-        uint256 gCombined;
-        uint256 gUsed;
-        bytes4 err;
-=======
         returns (uint256 gExecute, uint256 gCombined, uint256 gUsed, bytes4 err)
     {
         gExecute = gasleft();
->>>>>>> 5b561b99
         assembly ("memory-safe") {
             function callSimulateExecute(g_, data_) -> _success {
                 calldatacopy(0x00, calldatasize(), 0x40) // Zeroize the memory for the return data.
@@ -409,23 +374,12 @@
                 gExecute := add(gExecute, 500)
             }
         }
-<<<<<<< HEAD
-
-        result.gExecute = gExecute;
-        result.gCombined = gCombined;
-        result.gUsed = gUsed;
-        result.err = err;
-
-        // Execute one final time without reverting.
-        //
-        // This allows eth_simulateV1 to collect all logs from the execution.
-=======
-        if (LibStorage.ref(_SIMULATE_EXECUTE_NO_REVERT_SLOT).value == uint256(0)) {
+        // We can only set `msg.sender.balance` to `type(uint256).max` via vm cheats or state overrides.
+        if (msg.sender.balance != type(uint256).max) {
             revert SimulationResult(gExecute, gCombined, gUsed, err);
         }
         // Execute one final time without reverting.
         // This allows `eth_simulateV1` to collect all logs from the execution.
->>>>>>> 5b561b99
         _execute(encodedUserOp, 1 << 254);
     }
 
